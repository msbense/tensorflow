# Copyright 2015 The TensorFlow Authors. All Rights Reserved.
#
# Licensed under the Apache License, Version 2.0 (the "License");
# you may not use this file except in compliance with the License.
# You may obtain a copy of the License at
#
#     http://www.apache.org/licenses/LICENSE-2.0
#
# Unless required by applicable law or agreed to in writing, software
# distributed under the License is distributed on an "AS IS" BASIS,
# WITHOUT WARRANTIES OR CONDITIONS OF ANY KIND, either express or implied.
# See the License for the specific language governing permissions and
# limitations under the License.
# ==============================================================================
# pylint: disable=g-short-docstring-punctuation
"""Histograms.

Please see @{$python/histogram_ops} guide.

@@histogram_fixed_width_bins
@@histogram_fixed_width
"""

from __future__ import absolute_import
from __future__ import division
from __future__ import print_function

from tensorflow.python.framework import dtypes
from tensorflow.python.framework import ops
from tensorflow.python.ops import array_ops
from tensorflow.python.ops import clip_ops
from tensorflow.python.ops import gen_math_ops
from tensorflow.python.ops import math_ops
from tensorflow.python.util.tf_export import tf_export


<<<<<<< HEAD
def histogram_fixed_width_bins(values,
                               value_range,
                               nbins=100,
                               dtype=dtypes.int32,
                               name=None):
  """Bins the given values for use in a histogram.

  Given the tensor `values`, this operation returns a rank 1 `Tensor`
  representing the indices of a histogram into which each element
  of `values` would be binned. The bins are equal width and
  determined by the arguments `value_range` and `nbins`.

  Args:
    values:  Numeric `Tensor`.
    value_range:  Shape [2] `Tensor` of same `dtype` as `values`.
      values <= value_range[0] will be mapped to hist[0],
      values >= value_range[1] will be mapped to hist[-1].
    nbins:  Scalar `int32 Tensor`.  Number of histogram bins.
    dtype:  dtype for returned histogram.
    name:  A name for this operation (defaults to 'histogram_fixed_width').

  Returns:
    A `Tensor` holding the indices of the binned values whose shape matches
    `values`. 

  Examples:

  ```python
  # Bins will be:  (-inf, 1), [1, 2), [2, 3), [3, 4), [4, inf)
  nbins = 5
  value_range = [0.0, 5.0]
  new_values = [-1.0, 0.0, 1.5, 2.0, 5.0, 15]

  with tf.get_default_session() as sess:
    indices = tf.histogram_fixed_width_bins(new_values, value_range, nbins=5)
    variables.global_variables_initializer().run()
    sess.run(indices) => [0, 0, 1, 2, 4]
  ```
  """
  with ops.name_scope(name, 'histogram_fixed_width_bins',
                      [values, value_range, nbins]) as scope:
    values = ops.convert_to_tensor(values, name='values')
    shape = array_ops.shape(values)

    values = array_ops.reshape(values, [-1])
    value_range = ops.convert_to_tensor(value_range, name='value_range')
    nbins = ops.convert_to_tensor(nbins, dtype=dtypes.int32, name='nbins')
    nbins_float = math_ops.cast(nbins, values.dtype)

    # Map tensor values that fall within value_range to [0, 1].
    scaled_values = math_ops.truediv(values - value_range[0],
                                     value_range[1] - value_range[0],
                                     name='scaled_values')

    # map tensor values within the open interval value_range to {0,.., nbins-1},
    # values outside the open interval will be zero or less, or nbins or more.
    indices = math_ops.floor(nbins_float * scaled_values, name='indices')

    # Clip edge cases (e.g. value = value_range[1]) or "outliers."
    indices = math_ops.cast(
        clip_ops.clip_by_value(indices, 0, nbins_float - 1), dtypes.int32)
    return array_ops.reshape(indices, shape)


=======
@tf_export('histogram_fixed_width')
>>>>>>> ee2010ad
def histogram_fixed_width(values,
                          value_range,
                          nbins=100,
                          dtype=dtypes.int32,
                          name=None):
  """Return histogram of values.

  Given the tensor `values`, this operation returns a rank 1 histogram counting
  the number of entries in `values` that fell into every bin.  The bins are
  equal width and determined by the arguments `value_range` and `nbins`.

  Args:
    values:  Numeric `Tensor`.
    value_range:  Shape [2] `Tensor` of same `dtype` as `values`.
      values <= value_range[0] will be mapped to hist[0],
      values >= value_range[1] will be mapped to hist[-1].
    nbins:  Scalar `int32 Tensor`.  Number of histogram bins.
    dtype:  dtype for returned histogram.
    name:  A name for this operation (defaults to 'histogram_fixed_width').

  Returns:
    A 1-D `Tensor` holding histogram of values.

  Examples:

  ```python
  # Bins will be:  (-inf, 1), [1, 2), [2, 3), [3, 4), [4, inf)
  nbins = 5
  value_range = [0.0, 5.0]
  new_values = [-1.0, 0.0, 1.5, 2.0, 5.0, 15]

  with tf.get_default_session() as sess:
    hist = tf.histogram_fixed_width(new_values, value_range, nbins=5)
    variables.global_variables_initializer().run()
    sess.run(hist) => [2, 1, 1, 0, 2]
  ```
  """
  with ops.name_scope(name, 'histogram_fixed_width',
                      [values, value_range, nbins]) as name:
    return gen_math_ops._histogram_fixed_width(values, value_range, nbins,
                                               dtype=dtype, name=name)<|MERGE_RESOLUTION|>--- conflicted
+++ resolved
@@ -34,7 +34,6 @@
 from tensorflow.python.util.tf_export import tf_export
 
 
-<<<<<<< HEAD
 def histogram_fixed_width_bins(values,
                                value_range,
                                nbins=100,
@@ -58,7 +57,7 @@
 
   Returns:
     A `Tensor` holding the indices of the binned values whose shape matches
-    `values`. 
+    `values`.
 
   Examples:
 
@@ -99,9 +98,7 @@
     return array_ops.reshape(indices, shape)
 
 
-=======
 @tf_export('histogram_fixed_width')
->>>>>>> ee2010ad
 def histogram_fixed_width(values,
                           value_range,
                           nbins=100,
