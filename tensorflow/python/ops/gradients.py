# Copyright 2015 The TensorFlow Authors. All Rights Reserved.
#
# Licensed under the Apache License, Version 2.0 (the "License");
# you may not use this file except in compliance with the License.
# You may obtain a copy of the License at
#
#     http://www.apache.org/licenses/LICENSE-2.0
#
# Unless required by applicable law or agreed to in writing, software
# distributed under the License is distributed on an "AS IS" BASIS,
# WITHOUT WARRANTIES OR CONDITIONS OF ANY KIND, either express or implied.
# See the License for the specific language governing permissions and
# limitations under the License.
# ==============================================================================
"""Implements the graph generation for computation of gradients."""

from __future__ import absolute_import
from __future__ import division
from __future__ import print_function

<<<<<<< HEAD
import collections
import contextlib
import warnings

import numpy as np
import six
from six.moves import xrange  # pylint: disable=redefined-builtin

from tensorflow.core.framework import attr_value_pb2
from tensorflow.python.framework import constant_op
from tensorflow.python.framework import dtypes
from tensorflow.python.framework import ops
from tensorflow.python.framework import tensor_shape
from tensorflow.python.framework import tensor_util
from tensorflow.python.ops import array_grad  # pylint: disable=unused-import
from tensorflow.python.ops import array_ops
from tensorflow.python.ops import control_flow_grad  # pylint: disable=unused-import
from tensorflow.python.ops import control_flow_ops
from tensorflow.python.ops import image_grad  # pylint: disable=unused-import
from tensorflow.python.ops import logging_ops  # pylint: disable=unused-import
from tensorflow.python.ops import linalg_grad  # pylint: disable=unused-import
from tensorflow.python.ops import math_grad  # pylint: disable=unused-import
from tensorflow.python.ops import math_ops
from tensorflow.python.ops import linalg_ops
from tensorflow.python.ops import functional_ops

from tensorflow.python.platform import tf_logging as logging

# Warn the user if we convert a sparse representation to dense with at
# least this number of elements.
_LARGE_SPARSE_NUM_ELEMENTS = 100000000


def _IndexedSlicesToTensor(value, dtype=None, name=None, as_ref=False):
  """Converts an IndexedSlices object `value` to a Tensor.

  NOTE(mrry): This function is potentially expensive.

  Args:
    value: An ops.IndexedSlices object.
    dtype: The dtype of the Tensor to be returned.
    name: Optional name to use for the returned Tensor.
    as_ref: True if a ref is requested.

  Returns:
    A dense Tensor representing the values in the given IndexedSlices.

  Raises:
    ValueError: If the IndexedSlices does not have the same dtype.
  """
  _ = as_ref
  if dtype and not dtype.is_compatible_with(value.dtype):
    raise ValueError(
        "Tensor conversion requested dtype %s for IndexedSlices with dtype %s" %
        (dtype.name, value.dtype.name))
  if value.dense_shape is None:
    raise ValueError(
        "Tensor conversion requested for IndexedSlices without dense_shape: %s"
        % str(value))
  # TODO(mrry): Consider adding static shape information to
  # IndexedSlices, to avoid using numpy here.
  dense_shape_value = tensor_util.constant_value(value.dense_shape)
  if dense_shape_value is not None:
    num_elements = np.prod(dense_shape_value)
    if num_elements >= _LARGE_SPARSE_NUM_ELEMENTS:
      warnings.warn(
          "Converting sparse IndexedSlices to a dense Tensor with %d elements. "
          "This may consume a large amount of memory." % num_elements)
  else:
    warnings.warn(
        "Converting sparse IndexedSlices to a dense Tensor of unknown shape. "
        "This may consume a large amount of memory.")
  return math_ops.unsorted_segment_sum(
      value.values, value.indices, value.dense_shape[0], name=name)


ops.register_tensor_conversion_function(ops.IndexedSlices,
                                        _IndexedSlicesToTensor)


def _MarkReachedOps(from_ops, reached_ops):
  """Mark all ops reached from "from_ops".

  Args:
    from_ops: list of Operations.
    reached_ops: list of booleans, indexed by operation id.
  """
  queue = collections.deque()
  queue.extend(from_ops)
  while queue:
    op = queue.popleft()
    if not reached_ops[op._id]:
      reached_ops[op._id] = True
      for output in op.outputs:
        queue.extend(output.consumers())


def _GatherInputs(to_ops, reached_ops):
  """List all inputs of to_ops that are in reached_ops.

  Args:
    to_ops: list of Operations.
    reached_ops: list of booleans, indexed by operation id.

  Returns:
    The list of all inputs of to_ops that are in reached_ops.
    That list includes all elements of to_ops.
  """
  inputs = []
  queue = collections.deque()
  queue.extend(to_ops)
  while queue:
    op = queue.popleft()
    # We are interested in this op.
    if reached_ops[op._id]:
      inputs.append(op)
      # Clear the boolean so we won't add the inputs again.
      reached_ops[op._id] = False
      for inp in op.inputs:
        queue.append(inp.op)
  return inputs


def _PendingCount(graph, to_ops, from_ops, colocate_gradients_with_ops):
  """Initialize the pending count for ops between two lists of Operations.

  'pending_count[op._id]' indicates the number of backprop inputs
  to this operation.

  Args:
    graph: a Graph.
    to_ops: list of Operations.
    from_ops: list of Operations.
    colocate_gradients_with_ops: Python bool.  See docstring of gradients().

  Returns:
    A tuple containing: (1) a list of integers indexed by operation id,
    indicating the number of backprop inputs to this operation, and (2)
    a ControlFlowState object which is not None if the ops between from_ops
    and to_ops contain control flow loops.
  """
  # Mark reachable ops from from_ops.
  reached_ops = [False] * (graph._last_id + 1)
  for op in to_ops:
    reached_ops[op._id] = True
  _MarkReachedOps(from_ops, reached_ops)

  # Mark between ops.
  between_ops = [False] * (graph._last_id + 1)
  between_op_list = []
  queue = collections.deque()
  queue.extend(to_ops)
  while queue:
    op = queue.popleft()
    # We are interested in this op.
    if reached_ops[op._id]:
      between_ops[op._id] = True
      between_op_list.append(op)
      # Clear the boolean so we won't add the inputs again.
      reached_ops[op._id] = False
      for inp in op.inputs:
        queue.append(inp.op)

  # 'loop_state' is None if there are no while loops.
  loop_state = control_flow_ops.MaybeCreateControlFlowState(
      between_op_list, between_ops, colocate_gradients_with_ops)

  # Initialize pending count for between ops.
  pending_count = [0] * (graph._last_id + 1)
  for op in between_op_list:
    for x in op.inputs:
      if between_ops[x.op._id]:
        pending_count[x.op._id] += 1

  return pending_count, loop_state


def _AsList(x):
  return x if isinstance(x, (list, tuple)) else [x]


def _DefaultGradYs(grad_ys, ys, colocate_gradients_with_ops):
  """Fill in default values for grad_ys.

  Args:
    grad_ys: List of gradients, can contain None.
    ys: List of tensors.
    colocate_gradients_with_ops: If True, try colocating gradients with
      the corresponding op.

  Returns:
    A list of gradients to use, without None.

  Raises:
    ValueError: If one of the grad_ys is invalid.
  """
  if len(grad_ys) != len(ys):
    raise ValueError("Passed %d grad_ys for %d ys" % (len(grad_ys), len(ys)))
  grad_ys = ops.convert_n_to_tensor_or_indexed_slices(grad_ys, name="grad_y")
  for i in xrange(len(grad_ys)):
    grad_y = grad_ys[i]
    y = ys[i]
    if grad_y is None:
      with _maybe_colocate_with(y.op, colocate_gradients_with_ops):
        grad_ys[i] = array_ops.fill(
            array_ops.shape(y), constant_op.constant(
                1, dtype=y.dtype))
    else:
      if grad_y.dtype != y.dtype:
        raise ValueError("Y and ys_grad must be of the same type, "
                         "not y: %s, ys_grad: %s " %
                         (dtypes.as_dtype(y.dtype).name,
                          dtypes.as_dtype(grad_y.dtype).name))
  return grad_ys


def _IsTrainable(tensor):
  dtype = dtypes.as_dtype(tensor.dtype)
  return dtype.base_dtype in (dtypes.float16, dtypes.float32, dtypes.float64,
                              dtypes.complex64, dtypes.complex128)


def _VerifyGeneratedGradients(grads, op):
  """Verify that gradients are valid in number and type.

  Args:
    grads: List of generated gradients.
    op: Operation for which the gradients where generated.

  Raises:
    ValueError: if the gradients are invalid.
  """
  if len(grads) != len(op.inputs):
    raise ValueError("Num gradients %d generated for op %s do not match num "
                     "inputs %d" % (len(grads), op.node_def, len(op.inputs)))
  for i in xrange(len(grads)):
    grad = grads[i]
    inp = op.inputs[i]
    if grad is not None:
      if not grad.dtype.is_compatible_with(inp.dtype):
        raise ValueError("Gradient type %s generated for op %s does "
                         "not match input type %s" %
                         (dtypes.as_dtype(grad.dtype).name, op.node_def,
                          dtypes.as_dtype(inp.dtype).name))


def _StopOps(from_ops, pending_count):
  """The set of ops that terminate the gradient computation.

  This computes the frontier of the forward graph *before* which backprop
  should stop. Operations in the returned set will not be differentiated.
  This set is defined as the subset of `from_ops` containing ops that have
  no predecessor in `from_ops`. `pending_count` is the result of
  `_PendingCount(g, xs, from_ops)`. An 'op' has predecessors in `from_ops`
  iff pending_count[op._id] > 0.

  Args:
    from_ops: list of Operations.
    pending_count: List of integers, indexed by operation id.

  Returns:
    The set of operations.
  """
  stop_ops = set()
  for op in from_ops:
    is_stop_op = True
    for inp in op.inputs:
      if pending_count[inp.op._id] > 0:
        is_stop_op = False
        break
    if is_stop_op:
      stop_ops.add(op._id)
  return stop_ops


@contextlib.contextmanager
def _maybe_colocate_with(op, colocate_gradients_with_ops):
  """Context to colocate with `op` if `colocate_gradients_with_ops`."""
  if colocate_gradients_with_ops:
    with ops.colocate_with(op):
      yield
  else:
    yield


def _SymGrad(op, out_grads):
  """Backprop through a function call node op given its outputs' gradients."""
  f_in = [x for x in op.inputs] + out_grads
  f_types = [x.dtype for x in op.inputs]
  f = attr_value_pb2.NameAttrList()
  f.name = op.type
  for k in op.node_def.attr:
    f.attr[k].CopyFrom(op.node_def.attr[k])
  # pylint: disable=protected-access
  in_grads = functional_ops._symbolic_gradient(input=f_in, Tout=f_types, f=f)
  # pylint: enable=protected-access
  return in_grads


def gradients(ys,
              xs,
              grad_ys=None,
              name="gradients",
              colocate_gradients_with_ops=False,
              gate_gradients=False,
              aggregation_method=None):
  """Constructs symbolic partial derivatives of sum of `ys` w.r.t. x in `xs`.

  `ys` and `xs` are each a `Tensor` or a list of tensors.  `grad_ys`
  is a list of `Tensor`, holding the gradients received by the
  `ys`. The list must be the same length as `ys`.

  `gradients()` adds ops to the graph to output the partial
  derivatives of `ys` with respect to `xs`.  It returns a list of
  `Tensor` of length `len(xs)` where each tensor is the `sum(dy/dx)`
  for y in `ys`.

  `grad_ys` is a list of tensors of the same length as `ys` that holds
  the initial gradients for each y in `ys`.  When `grad_ys` is None,
  we fill in a tensor of '1's of the shape of y for each y in `ys`.  A
  user can provide their own initial `grad_ys` to compute the
  derivatives using a different initial gradient for each y (e.g., if
  one wanted to weight the gradient differently for each value in
  each y).

  Args:
    ys: A `Tensor` or list of tensors to be differentiated.
    xs: A `Tensor` or list of tensors to be used for differentiation.
    grad_ys: Optional. A `Tensor` or list of tensors the same size as
      `ys` and holding the gradients computed for each y in `ys`.
    name: Optional name to use for grouping all the gradient ops together.
      defaults to 'gradients'.
    colocate_gradients_with_ops: If True, try colocating gradients with
      the corresponding op.
    gate_gradients: If True, add a tuple around the gradients returned
      for an operation.  This avoids some race conditions.
    aggregation_method: Specifies the method used to combine gradient terms.
      Accepted values are constants defined in the class `AggregationMethod`.

  Returns:
    A list of `sum(dy/dx)` for each x in `xs`.

  Raises:
    LookupError: if one of the operations between `x` and `y` does not
      have a registered gradient function.
    ValueError: if the arguments are invalid.

  """
  ys = _AsList(ys)
  xs = _AsList(xs)
  if grad_ys is None:
    grad_ys = [None] * len(ys)
  else:
    grad_ys = _AsList(grad_ys)

  with ops.name_scope(name, "gradients", ys + xs + grad_ys):
    ys = ops.convert_n_to_tensor_or_indexed_slices(ys, name="y")
    xs = ops.convert_n_to_tensor_or_indexed_slices(xs, name="x")
    grad_ys = _DefaultGradYs(grad_ys, ys, colocate_gradients_with_ops)

    # The approach we take here is as follows: Create a list of all ops in the
    # subgraph between the ys and xs.  Visit these ops in reverse order of ids
    # to ensure that when we visit an op the gradients w.r.t its outputs have
    # been collected.  Then aggregate these gradients if needed, call the op's
    # gradient function, and add the generated gradients to the gradients for
    # its input.

    # Initialize the pending count for ops in the connected subgraph from ys
    # to the xs.
    to_ops = [t.op for t in ys]
    from_ops = [t.op for t in xs]
    pending_count, loop_state = _PendingCount(ops.get_default_graph(), to_ops,
                                              from_ops,
                                              colocate_gradients_with_ops)

    # Iterate over the collected ops.
    #
    # grads: op => list of gradients received on each output endpoint of the
    # op.  The gradients for each endpoint are initially collected as a list.
    # When it is time to call the op's gradient function, for each endpoint we
    # aggregate the list of received gradients into a Add() Operation if there
    # is more than one.
    grads = {}

    # Add the initial gradients for the ys.
    for y, grad_y in zip(ys, grad_ys):
      _SetGrad(grads, y, grad_y)

    # Initialize queue with to_ops.
    queue = collections.deque()
    # Add the ops in 'to_ops' into the queue.
    to_ops_set = set()
    for op in to_ops:
      # 'ready' handles the case where one output gradient relies on
      # another output's gradient.
      # pylint: disable=protected-access
      ready = (pending_count[op._id] == 0)
      if ready and op._id not in to_ops_set:
        to_ops_set.add(op._id)
        queue.append(op)
      # pylint: enable=protected-access

    if loop_state:
      loop_exits = loop_state.ProcessUnusedLoopExits(pending_count, to_ops_set)
      for y in loop_exits:
        if _IsTrainable(y):
          _SetGrad(grads, y, loop_state.ZerosLikeForExit(y))
          queue.append(y.op)

    # The set of 'from_ops'.
    stop_ops = _StopOps(from_ops, pending_count)
    while queue:
      # generate gradient subgraph for op.
      op = queue.popleft()
      with _maybe_colocate_with(op, colocate_gradients_with_ops):
        if loop_state:
          loop_state.EnterGradWhileContext(op, before=True)
        out_grads = _AggregatedGrads(grads, op, loop_state, aggregation_method)
        if loop_state:
          loop_state.ExitGradWhileContext(op, before=True)

        grad_fn = None
        # pylint: disable=protected-access
        is_func_call = ops.get_default_graph()._is_function(op.type)
        has_out_grads = any(isinstance(g, ops.Tensor) or g for g in out_grads)
        if has_out_grads and (op._id not in stop_ops):
          if is_func_call:
            grad_fn = ops.get_default_graph()._get_function(
                op.type).python_grad_func
            # pylint: enable=protected-access
          else:
            # A grad_fn must be defined, either as a function or as None
            # for ops that do not have gradients.
            try:
              grad_fn = ops.get_gradient_function(op)
            except LookupError:
              raise LookupError(
                  "No gradient defined for operation '%s' (op type: %s)" %
                  (op.name, op.type))
        if loop_state:
          loop_state.EnterGradWhileContext(op, before=False)
        if (grad_fn or is_func_call) and has_out_grads:
          # NOTE: If _AggregatedGrads didn't compute a value for the i'th
          # output, it means that the cost does not depend on output[i],
          # therefore dC/doutput[i] is 0.
          for i, out_grad in enumerate(out_grads):
            if (not isinstance(out_grad, ops.Tensor) and
                not out_grad) and _IsTrainable(op.outputs[i]):
              # Only floating-point outputs get a zero gradient. Gradient
              # functions should ignore the gradient for other outputs.
              if loop_state:
                out_grads[i] = loop_state.ZerosLike(op, i)
              else:
                out_grads[i] = control_flow_ops.ZerosLikeOutsideLoop(op, i)
          with ops.name_scope(op.name + "_grad"):
            # pylint: disable=protected-access
            with ops.get_default_graph()._original_op(op):
              # pylint: enable=protected-access
              if grad_fn:
                # If grad_fn was found, do not use SymbolicGradient even for
                # functions.
                in_grads = grad_fn(op, *out_grads)
              else:
                # For function call ops, we add a 'SymbolicGradient'
                # node to the graph to compute gradients.
                in_grads = _SymGrad(op, out_grads)
              in_grads = _AsList(in_grads)
              _VerifyGeneratedGradients(in_grads, op)
              if gate_gradients and len(
                  [x for x in in_grads if x is not None]) > 1:
                in_grads = control_flow_ops.tuple(in_grads)
          _LogOpGradients(op, out_grads, in_grads)
        else:
          # If no grad_fn is defined or none of out_grads is available,
          # just propagates a list of None backwards.
          in_grads = [None] * len(op.inputs)
        for t_in, in_grad in zip(op.inputs, in_grads):
          if in_grad is not None:
            if isinstance(in_grad, ops.Tensor):
              in_grad.set_shape(t_in.get_shape())
            _SetGrad(grads, t_in, in_grad)
        if loop_state:
          loop_state.ExitGradWhileContext(op, before=False)

      # Update pending count for the inputs of op and enqueue ready ops.
      _UpdatePendingAndEnqueueReady(grads, op, queue, pending_count, loop_state)

  if loop_state:
    loop_state.PostProcessing()
  return [_GetGrad(grads, x) for x in xs]


def _HasAnyNotNoneGrads(grads, op):
  """Return true iff op has real gradient."""
  out_grads = _GetGrads(grads, op)
  for out_grad in out_grads:
    if isinstance(out_grad, (ops.Tensor, ops.IndexedSlices)):
      return True
    if out_grad and isinstance(out_grad, collections.Sequence):
      if any([g is not None for g in out_grad]):
        return True
  return False


def _UpdatePendingAndEnqueueReady(grads, op, queue, pending_count, loop_state):
  """Update pending count for the inputs of op and enqueue ready ops."""
  for x in op.inputs:
    # pylint: disable=protected-access
    pending_count[x.op._id] -= 1
    ready = (pending_count[x.op._id] == 0)
    if loop_state and not ready:
      ready = (pending_count[x.op._id] > 0 and
               control_flow_ops.IsLoopSwitch(x.op))
    # pylint: enable=protected-access
    if ready:
      if control_flow_ops.IsLoopExit(x.op):
        # if x is an exit without real gradient, defer processing them.
        grad_state = loop_state.GetGradState(x.op, before=False)
        grad_state.deferred_exits.append(x)
        grad_state.pending_exits_count -= 1
        if grad_state.pending_exits_count == 0:
          # We now have all the exits so process them.
          has_real_grad = False
          for y in grad_state.deferred_exits:
            if _HasAnyNotNoneGrads(grads, y.op):
              has_real_grad = True
              queue.append(y.op)
            else:
              grad_state.unused_exits.append(y)
          if has_real_grad:
            # For an unused exit, if it has floating-point outputs, backprop
            # a zero gradient. Otherwise, just ignore it.
            for y in grad_state.unused_exits:
              if _IsTrainable(y):
                _SetGrad(grads, y, loop_state.ZerosLikeForExit(y))
              queue.append(y.op)
          else:
            # All exits are "unused" so use None as gradient.
            for y in grad_state.unused_exits:
              queue.append(y.op)
      else:
        queue.append(x.op)


def _SetGrad(grads, t, grad):
  """Sets gradient "grad" in "grads" for tensor "t"."""
  op = t.op
  op_grads = grads.get(op)
  if not op_grads:
    op_grads = [[] for _ in xrange(len(op.outputs))]
    grads[op] = op_grads
  t_grads = op_grads[t.value_index]
  if isinstance(t_grads, list):
    t_grads.append(grad)
  else:
    assert control_flow_ops.IsLoopSwitch(op)
    op_grads[t.value_index] = grad


def _GetGrad(grads, t):
  """Gets gradient for tensor "t"."""
  op = t.op
  op_grads = grads.get(op)
  if not op_grads:
    return None
  t_grad = op_grads[t.value_index]
  assert not isinstance(t_grad, list), (
      "gradients list should have been aggregated by now.")
  return t_grad


def _GetGrads(grads, op):
  """Gets all gradients for op."""
  if op in grads:
    return grads[op]
  else:
    return [[] for _ in xrange(len(op.outputs))]


def _HandleNestedIndexedSlices(grad):
  assert isinstance(grad, ops.IndexedSlices)
  if isinstance(grad.values, ops.Tensor):
    return grad
  else:
    assert isinstance(grad.values, ops.IndexedSlices)
    g = _HandleNestedIndexedSlices(grad.values)
    return ops.IndexedSlices(g.values,
                             array_ops.gather(grad.indices, g.indices),
                             g.dense_shape)


def _AccumulatorShape(inputs):
  shape = tensor_shape.unknown_shape()
  for i in inputs:
    if isinstance(i, ops.Tensor):
      shape = shape.merge_with(i.get_shape())
  return shape


def _LogOpGradients(op, out_grads, in_grads):
  """Log the in and out grads of an op."""
  logging.vlog(1, "Gradient for '" + op.name + "'")

  def _FilterGrad(x):
    if x is None:
      return False
    if isinstance(x, (list, tuple)):
      return bool(x)
    else:
      return True

  logging.vlog(1, "  in  --> %s",
               ", ".join([x.name for x in out_grads if _FilterGrad(x)]))
  logging.vlog(1, "  out --> %s",
               ", ".join([x.name for x in in_grads if _FilterGrad(x)]))


def _MultiDeviceAddN(tensor_list):
  """Adds tensors from potentially multiple devices."""
  # Basic function structure comes from control_flow_ops.group().
  # Sort tensors according to their devices.
  tensors_on_device = collections.defaultdict(lambda: [])
  for tensor in tensor_list:
    tensors_on_device[tensor.device].append(tensor)

  # For each device, add the tensors on that device first.
  # Then gather the partial sums from multiple devices.
  # TODO(sjhwang): Create hierarchical aggregation tree as pbar's suggestion.
  # E.g., aggregate per GPU, then per task, and so on.
  summands = []

  def DeviceKey(dev):
    return "" if dev is None else dev

  for dev in sorted(six.iterkeys(tensors_on_device), key=DeviceKey):
    tensors = tensors_on_device[dev]
    with ops.colocate_with(tensors[0].op, ignore_existing=True):
      summands.append(math_ops.add_n(tensors))

  return math_ops.add_n(summands)


class AggregationMethod(object):
  """A class listing aggregation methods used to combine gradients.

  Computing partial derivatives can require aggregating gradient
  contributions. This class lists the various methods that can
  be used to combine gradients in the graph:

  *  `ADD_N`: All of the gradient terms are summed as part of one
     operation using the "AddN" op. It has the property that all
     gradients must be ready before any aggregation is performed.
  *  `DEFAULT`: The system-chosen default aggregation method.
  """
  ADD_N = 0
  DEFAULT = ADD_N
  # The following are experimental and may not be supported in future releases.
  EXPERIMENTAL_TREE = 1
  EXPERIMENTAL_ACCUMULATE_N = 2


def _AggregatedGrads(grads, op, loop_state, aggregation_method=None):
  """Get the aggregated gradients for op.

  Args:
    grads: The map of memoized gradients.
    op: The op to get gradients for.
    loop_state: An object for maintaining the state of the while loops in the
                graph. It is of type ControlFlowState. None if the graph
                contains no while loops.
    aggregation_method: Specifies the method used to combine gradient terms.
      Accepted values are constants defined in the class `AggregationMethod`.

  Returns:
    A list of gradients, one per each output of `op`. If the gradients
      for a particular output is a list, this function aggregates it
      before returning.

  Raises:
    TypeError: if the incoming grads are not Tensors or IndexedSlices.
    ValueError: if the arguments are invalid.

  """
  if aggregation_method is None:
    aggregation_method = AggregationMethod.DEFAULT
  if aggregation_method not in [
      AggregationMethod.ADD_N, AggregationMethod.EXPERIMENTAL_TREE,
      AggregationMethod.EXPERIMENTAL_ACCUMULATE_N
  ]:
    raise ValueError("Invalid aggregation_method specified %s." %
                     aggregation_method)
  out_grads = _GetGrads(grads, op)
  for i, out_grad in enumerate(out_grads):
    if loop_state:
      if isinstance(out_grad, (ops.Tensor, ops.IndexedSlices)):
        assert control_flow_ops.IsLoopSwitch(op)
        continue
    # Grads have to be Tensors or IndexedSlices
    if (isinstance(out_grad, collections.Sequence) and not all([
        isinstance(g, (ops.Tensor, ops.IndexedSlices)) for g in out_grad
        if g is not None
    ])):
      raise TypeError("gradients have to be either all Tensors "
                      "or all IndexedSlices")
    # Aggregate multiple gradients, and convert [] to None.
    if out_grad:
      if len(out_grad) < 2:
        used = "nop"
        out_grads[i] = out_grad[0]
      elif all([isinstance(g, ops.Tensor) for g in out_grad if g is not None]):
        tensor_shape = _AccumulatorShape(out_grad)
        if (aggregation_method == AggregationMethod.EXPERIMENTAL_ACCUMULATE_N
            and len(out_grad) > 2 and tensor_shape.is_fully_defined()):
          # The benefit of using AccumulateN is that its inputs can be combined
          # in any order and this can allow the expression to be evaluated with
          # a smaller memory footprint.  When used with gpu_allocator_retry,
          # it is possible to compute a sum of terms which are much larger than
          # total GPU memory.
          # AccumulateN can currently only be used if we know the shape for
          # an accumulator variable.  If this is not known, or if we only have
          # 2 grads then we fall through to the "tree" case below.
          used = "accumulate_n"
          out_grads[i] = math_ops.accumulate_n(out_grad)
        elif aggregation_method in [
            AggregationMethod.EXPERIMENTAL_TREE,
            AggregationMethod.EXPERIMENTAL_ACCUMULATE_N
        ]:
          # Aggregate all gradients by doing pairwise sums: this may
          # reduce performance, but it can improve memory because the
          # gradients can be released earlier.
          #
          # TODO(vrv): Consider replacing this with a version of
          # tf.AddN() that eagerly frees its inputs as soon as they are
          # ready, so the order of this tree does not become a problem.
          used = "tree"
          with ops.name_scope(op.name + "_gradient_sum"):
            running_sum = out_grad[0]
            for grad in out_grad[1:]:
              running_sum = math_ops.add_n([running_sum, grad])
            out_grads[i] = running_sum
        else:
          used = "add_n"
          out_grads[i] = _MultiDeviceAddN(out_grad)
        logging.vlog(2, "  _AggregatedGrads %d x %s using %s",
                     len(out_grad), tensor_shape, used)
      else:
        out_grad = math_ops._as_indexed_slices_list(
            [g for g in out_grad if g is not None])
        out_grad = [_HandleNestedIndexedSlices(x) for x in out_grad]
        # Form IndexedSlices out of the concatenated values and
        # indices.
        out_grads[i] = ops.IndexedSlices(
            array_ops.concat(0, [x.values for x in out_grad]),
            array_ops.concat(0, [x.indices for x in out_grad]),
            out_grad[0].dense_shape)
    else:
      out_grads[i] = []
  return out_grads


# TODO(vrv): Make this available when we want to make it public.
def _hessian_vector_product(ys, xs, v):
  """Multiply the Hessian of `ys` wrt `xs` by `v`.

  This is an efficient construction that uses a backprop-like approach
  to compute the product between the Hessian and another vector. The
  Hessian is usually too large to be explicitly computed or even
  represented, but this method allows us to at least multiply by it
  for the same big-O cost as backprop.

  Implicit Hessian-vector products are the main practical, scalable way
  of using second derivatives with neural networks. They allow us to
  do things like construct Krylov subspaces and approximate conjugate
  gradient descent.

  Example: if `y` = 1/2 `x`^T A `x`, then `hessian_vector_product(y,
  x, v)` will return an expression that evaluates to the same values
  as (A + A.T) `v`.

  Args:
    ys: A scalar value, or a tensor or list of tensors to be summed to
        yield a scalar.
    xs: A list of tensors that we should construct the Hessian over.
    v: A list of tensors, with the same shapes as xs, that we want to
       multiply by the Hessian.

  Returns:
    A list of tensors (or if the list would be length 1, a single tensor)
    containing the product between the Hessian and `v`.

  Raises:
    ValueError: `xs` and `v` have different length.

  """

  # Validate the input
  length = len(xs)
  if len(v) != length:
    raise ValueError("xs and v must have the same length.")

  # First backprop
  grads = gradients(ys, xs)

  assert len(grads) == length
  elemwise_products = [
      math_ops.mul(grad_elem, array_ops.stop_gradient(v_elem))
      for grad_elem, v_elem in zip(grads, v) if grad_elem is not None
  ]

  # Second backprop
  return gradients(elemwise_products, xs)


def hessians(ys, xs, name="hessians", colocate_gradients_with_ops=False, 
            gate_gradients=False, aggregation_method=None):
  """Constructs the Hessian of sum of `ys` with respect to `x` in `xs`.

  `hessians()` adds ops to the graph to output the Hessian matrix of `ys` 
  with respect to `xs`.  It returns a list of `Tensor` of length `len(xs)` 
  where each tensor is the Hessian of `sum(ys)`. This function currently
  only supports evaluating the Hessian with respect to (a list of) one-
  dimensional tensors.

  The Hessian is a matrix of second-order partial derivatives of a scalar
  tensor (see https://en.wikipedia.org/wiki/Hessian_matrix for more details).

  Args:
    ys: A `Tensor` or list of tensors to be differentiated.
    xs: A `Tensor` or list of tensors to be used for differentiation.
    name: Optional name to use for grouping all the gradient ops together.
      defaults to 'hessians'.
    colocate_gradients_with_ops: See `gradients()` documentation for details.
    gate_gradients: See `gradients()` documentation for details.
    aggregation_method: See `gradients()` documentation for details.

  Returns:
    A list of Hessian matrices of `sum(y)` for each `x` in `xs`.

  Raises:
    LookupError: if one of the operations between `xs` and `ys` does not
      have a registered gradient function.
    ValueError: if the arguments are invalid or not supported. Currently,
      this function only supports one-dimensional `x` in `xs`.
  """
  xs = _AsList(xs)
  kwargs = {
      'colocate_gradients_with_ops': colocate_gradients_with_ops,
      'gate_gradients': gate_gradients,
      'aggregation_method': aggregation_method
    }
  # Compute a hessian matrix for each x in xs
  hessians = []
  for i, x in enumerate(xs):
    # Check dimensions
    ndims = x.get_shape().ndims
    if ndims is None:
      raise ValueError('Cannot compute Hessian because the dimensionality of '
                       'element number %d of `xs` cannot be determined' % i)
    elif ndims != 1:
      raise ValueError('Computing hessians is currently only supported for '
                       'one-dimensional tensors. Element number %d of `xs` has '
                       '%d dimensions.' % (i, ndims))
    with ops.name_scope(name + '_first_derivative'):
      # Compute the partial derivatives of the input with respect to all 
      # elements of `x`
      _gradients = gradients(ys, x, **kwargs)[0]
      # Unpack the gradients into a list so we can take derivatives with 
      # respect to each element
      _gradients = array_ops.unpack(_gradients)
    with ops.name_scope(name + '_second_derivative'):
      # Compute the partial derivatives with respect to each element of the list
      _hess = [gradients(_gradient, x, **kwargs)[0] for _gradient in _gradients]
      # Pack the list into a matrix and add to the list of hessians
      hessians.append(array_ops.pack(_hess, name=name))
  return hessians
=======
# pylint: disable=unused-import
from tensorflow.python.ops.gradients_impl import AggregationMethod
from tensorflow.python.ops.gradients_impl import gradients
# pylint: enable=unused-import
from tensorflow.python.util.all_util import remove_undocumented

_allowed_symbols = [
    # TODO(drpng): find a good place to reference this.
    "AggregationMethod",
    "gradients",  # tf.gradients.gradients.
]
remove_undocumented(__name__, _allowed_symbols)
>>>>>>> 5904c0e5
<|MERGE_RESOLUTION|>--- conflicted
+++ resolved
@@ -18,886 +18,10 @@
 from __future__ import division
 from __future__ import print_function
 
-<<<<<<< HEAD
-import collections
-import contextlib
-import warnings
-
-import numpy as np
-import six
-from six.moves import xrange  # pylint: disable=redefined-builtin
-
-from tensorflow.core.framework import attr_value_pb2
-from tensorflow.python.framework import constant_op
-from tensorflow.python.framework import dtypes
-from tensorflow.python.framework import ops
-from tensorflow.python.framework import tensor_shape
-from tensorflow.python.framework import tensor_util
-from tensorflow.python.ops import array_grad  # pylint: disable=unused-import
-from tensorflow.python.ops import array_ops
-from tensorflow.python.ops import control_flow_grad  # pylint: disable=unused-import
-from tensorflow.python.ops import control_flow_ops
-from tensorflow.python.ops import image_grad  # pylint: disable=unused-import
-from tensorflow.python.ops import logging_ops  # pylint: disable=unused-import
-from tensorflow.python.ops import linalg_grad  # pylint: disable=unused-import
-from tensorflow.python.ops import math_grad  # pylint: disable=unused-import
-from tensorflow.python.ops import math_ops
-from tensorflow.python.ops import linalg_ops
-from tensorflow.python.ops import functional_ops
-
-from tensorflow.python.platform import tf_logging as logging
-
-# Warn the user if we convert a sparse representation to dense with at
-# least this number of elements.
-_LARGE_SPARSE_NUM_ELEMENTS = 100000000
-
-
-def _IndexedSlicesToTensor(value, dtype=None, name=None, as_ref=False):
-  """Converts an IndexedSlices object `value` to a Tensor.
-
-  NOTE(mrry): This function is potentially expensive.
-
-  Args:
-    value: An ops.IndexedSlices object.
-    dtype: The dtype of the Tensor to be returned.
-    name: Optional name to use for the returned Tensor.
-    as_ref: True if a ref is requested.
-
-  Returns:
-    A dense Tensor representing the values in the given IndexedSlices.
-
-  Raises:
-    ValueError: If the IndexedSlices does not have the same dtype.
-  """
-  _ = as_ref
-  if dtype and not dtype.is_compatible_with(value.dtype):
-    raise ValueError(
-        "Tensor conversion requested dtype %s for IndexedSlices with dtype %s" %
-        (dtype.name, value.dtype.name))
-  if value.dense_shape is None:
-    raise ValueError(
-        "Tensor conversion requested for IndexedSlices without dense_shape: %s"
-        % str(value))
-  # TODO(mrry): Consider adding static shape information to
-  # IndexedSlices, to avoid using numpy here.
-  dense_shape_value = tensor_util.constant_value(value.dense_shape)
-  if dense_shape_value is not None:
-    num_elements = np.prod(dense_shape_value)
-    if num_elements >= _LARGE_SPARSE_NUM_ELEMENTS:
-      warnings.warn(
-          "Converting sparse IndexedSlices to a dense Tensor with %d elements. "
-          "This may consume a large amount of memory." % num_elements)
-  else:
-    warnings.warn(
-        "Converting sparse IndexedSlices to a dense Tensor of unknown shape. "
-        "This may consume a large amount of memory.")
-  return math_ops.unsorted_segment_sum(
-      value.values, value.indices, value.dense_shape[0], name=name)
-
-
-ops.register_tensor_conversion_function(ops.IndexedSlices,
-                                        _IndexedSlicesToTensor)
-
-
-def _MarkReachedOps(from_ops, reached_ops):
-  """Mark all ops reached from "from_ops".
-
-  Args:
-    from_ops: list of Operations.
-    reached_ops: list of booleans, indexed by operation id.
-  """
-  queue = collections.deque()
-  queue.extend(from_ops)
-  while queue:
-    op = queue.popleft()
-    if not reached_ops[op._id]:
-      reached_ops[op._id] = True
-      for output in op.outputs:
-        queue.extend(output.consumers())
-
-
-def _GatherInputs(to_ops, reached_ops):
-  """List all inputs of to_ops that are in reached_ops.
-
-  Args:
-    to_ops: list of Operations.
-    reached_ops: list of booleans, indexed by operation id.
-
-  Returns:
-    The list of all inputs of to_ops that are in reached_ops.
-    That list includes all elements of to_ops.
-  """
-  inputs = []
-  queue = collections.deque()
-  queue.extend(to_ops)
-  while queue:
-    op = queue.popleft()
-    # We are interested in this op.
-    if reached_ops[op._id]:
-      inputs.append(op)
-      # Clear the boolean so we won't add the inputs again.
-      reached_ops[op._id] = False
-      for inp in op.inputs:
-        queue.append(inp.op)
-  return inputs
-
-
-def _PendingCount(graph, to_ops, from_ops, colocate_gradients_with_ops):
-  """Initialize the pending count for ops between two lists of Operations.
-
-  'pending_count[op._id]' indicates the number of backprop inputs
-  to this operation.
-
-  Args:
-    graph: a Graph.
-    to_ops: list of Operations.
-    from_ops: list of Operations.
-    colocate_gradients_with_ops: Python bool.  See docstring of gradients().
-
-  Returns:
-    A tuple containing: (1) a list of integers indexed by operation id,
-    indicating the number of backprop inputs to this operation, and (2)
-    a ControlFlowState object which is not None if the ops between from_ops
-    and to_ops contain control flow loops.
-  """
-  # Mark reachable ops from from_ops.
-  reached_ops = [False] * (graph._last_id + 1)
-  for op in to_ops:
-    reached_ops[op._id] = True
-  _MarkReachedOps(from_ops, reached_ops)
-
-  # Mark between ops.
-  between_ops = [False] * (graph._last_id + 1)
-  between_op_list = []
-  queue = collections.deque()
-  queue.extend(to_ops)
-  while queue:
-    op = queue.popleft()
-    # We are interested in this op.
-    if reached_ops[op._id]:
-      between_ops[op._id] = True
-      between_op_list.append(op)
-      # Clear the boolean so we won't add the inputs again.
-      reached_ops[op._id] = False
-      for inp in op.inputs:
-        queue.append(inp.op)
-
-  # 'loop_state' is None if there are no while loops.
-  loop_state = control_flow_ops.MaybeCreateControlFlowState(
-      between_op_list, between_ops, colocate_gradients_with_ops)
-
-  # Initialize pending count for between ops.
-  pending_count = [0] * (graph._last_id + 1)
-  for op in between_op_list:
-    for x in op.inputs:
-      if between_ops[x.op._id]:
-        pending_count[x.op._id] += 1
-
-  return pending_count, loop_state
-
-
-def _AsList(x):
-  return x if isinstance(x, (list, tuple)) else [x]
-
-
-def _DefaultGradYs(grad_ys, ys, colocate_gradients_with_ops):
-  """Fill in default values for grad_ys.
-
-  Args:
-    grad_ys: List of gradients, can contain None.
-    ys: List of tensors.
-    colocate_gradients_with_ops: If True, try colocating gradients with
-      the corresponding op.
-
-  Returns:
-    A list of gradients to use, without None.
-
-  Raises:
-    ValueError: If one of the grad_ys is invalid.
-  """
-  if len(grad_ys) != len(ys):
-    raise ValueError("Passed %d grad_ys for %d ys" % (len(grad_ys), len(ys)))
-  grad_ys = ops.convert_n_to_tensor_or_indexed_slices(grad_ys, name="grad_y")
-  for i in xrange(len(grad_ys)):
-    grad_y = grad_ys[i]
-    y = ys[i]
-    if grad_y is None:
-      with _maybe_colocate_with(y.op, colocate_gradients_with_ops):
-        grad_ys[i] = array_ops.fill(
-            array_ops.shape(y), constant_op.constant(
-                1, dtype=y.dtype))
-    else:
-      if grad_y.dtype != y.dtype:
-        raise ValueError("Y and ys_grad must be of the same type, "
-                         "not y: %s, ys_grad: %s " %
-                         (dtypes.as_dtype(y.dtype).name,
-                          dtypes.as_dtype(grad_y.dtype).name))
-  return grad_ys
-
-
-def _IsTrainable(tensor):
-  dtype = dtypes.as_dtype(tensor.dtype)
-  return dtype.base_dtype in (dtypes.float16, dtypes.float32, dtypes.float64,
-                              dtypes.complex64, dtypes.complex128)
-
-
-def _VerifyGeneratedGradients(grads, op):
-  """Verify that gradients are valid in number and type.
-
-  Args:
-    grads: List of generated gradients.
-    op: Operation for which the gradients where generated.
-
-  Raises:
-    ValueError: if the gradients are invalid.
-  """
-  if len(grads) != len(op.inputs):
-    raise ValueError("Num gradients %d generated for op %s do not match num "
-                     "inputs %d" % (len(grads), op.node_def, len(op.inputs)))
-  for i in xrange(len(grads)):
-    grad = grads[i]
-    inp = op.inputs[i]
-    if grad is not None:
-      if not grad.dtype.is_compatible_with(inp.dtype):
-        raise ValueError("Gradient type %s generated for op %s does "
-                         "not match input type %s" %
-                         (dtypes.as_dtype(grad.dtype).name, op.node_def,
-                          dtypes.as_dtype(inp.dtype).name))
-
-
-def _StopOps(from_ops, pending_count):
-  """The set of ops that terminate the gradient computation.
-
-  This computes the frontier of the forward graph *before* which backprop
-  should stop. Operations in the returned set will not be differentiated.
-  This set is defined as the subset of `from_ops` containing ops that have
-  no predecessor in `from_ops`. `pending_count` is the result of
-  `_PendingCount(g, xs, from_ops)`. An 'op' has predecessors in `from_ops`
-  iff pending_count[op._id] > 0.
-
-  Args:
-    from_ops: list of Operations.
-    pending_count: List of integers, indexed by operation id.
-
-  Returns:
-    The set of operations.
-  """
-  stop_ops = set()
-  for op in from_ops:
-    is_stop_op = True
-    for inp in op.inputs:
-      if pending_count[inp.op._id] > 0:
-        is_stop_op = False
-        break
-    if is_stop_op:
-      stop_ops.add(op._id)
-  return stop_ops
-
-
-@contextlib.contextmanager
-def _maybe_colocate_with(op, colocate_gradients_with_ops):
-  """Context to colocate with `op` if `colocate_gradients_with_ops`."""
-  if colocate_gradients_with_ops:
-    with ops.colocate_with(op):
-      yield
-  else:
-    yield
-
-
-def _SymGrad(op, out_grads):
-  """Backprop through a function call node op given its outputs' gradients."""
-  f_in = [x for x in op.inputs] + out_grads
-  f_types = [x.dtype for x in op.inputs]
-  f = attr_value_pb2.NameAttrList()
-  f.name = op.type
-  for k in op.node_def.attr:
-    f.attr[k].CopyFrom(op.node_def.attr[k])
-  # pylint: disable=protected-access
-  in_grads = functional_ops._symbolic_gradient(input=f_in, Tout=f_types, f=f)
-  # pylint: enable=protected-access
-  return in_grads
-
-
-def gradients(ys,
-              xs,
-              grad_ys=None,
-              name="gradients",
-              colocate_gradients_with_ops=False,
-              gate_gradients=False,
-              aggregation_method=None):
-  """Constructs symbolic partial derivatives of sum of `ys` w.r.t. x in `xs`.
-
-  `ys` and `xs` are each a `Tensor` or a list of tensors.  `grad_ys`
-  is a list of `Tensor`, holding the gradients received by the
-  `ys`. The list must be the same length as `ys`.
-
-  `gradients()` adds ops to the graph to output the partial
-  derivatives of `ys` with respect to `xs`.  It returns a list of
-  `Tensor` of length `len(xs)` where each tensor is the `sum(dy/dx)`
-  for y in `ys`.
-
-  `grad_ys` is a list of tensors of the same length as `ys` that holds
-  the initial gradients for each y in `ys`.  When `grad_ys` is None,
-  we fill in a tensor of '1's of the shape of y for each y in `ys`.  A
-  user can provide their own initial `grad_ys` to compute the
-  derivatives using a different initial gradient for each y (e.g., if
-  one wanted to weight the gradient differently for each value in
-  each y).
-
-  Args:
-    ys: A `Tensor` or list of tensors to be differentiated.
-    xs: A `Tensor` or list of tensors to be used for differentiation.
-    grad_ys: Optional. A `Tensor` or list of tensors the same size as
-      `ys` and holding the gradients computed for each y in `ys`.
-    name: Optional name to use for grouping all the gradient ops together.
-      defaults to 'gradients'.
-    colocate_gradients_with_ops: If True, try colocating gradients with
-      the corresponding op.
-    gate_gradients: If True, add a tuple around the gradients returned
-      for an operation.  This avoids some race conditions.
-    aggregation_method: Specifies the method used to combine gradient terms.
-      Accepted values are constants defined in the class `AggregationMethod`.
-
-  Returns:
-    A list of `sum(dy/dx)` for each x in `xs`.
-
-  Raises:
-    LookupError: if one of the operations between `x` and `y` does not
-      have a registered gradient function.
-    ValueError: if the arguments are invalid.
-
-  """
-  ys = _AsList(ys)
-  xs = _AsList(xs)
-  if grad_ys is None:
-    grad_ys = [None] * len(ys)
-  else:
-    grad_ys = _AsList(grad_ys)
-
-  with ops.name_scope(name, "gradients", ys + xs + grad_ys):
-    ys = ops.convert_n_to_tensor_or_indexed_slices(ys, name="y")
-    xs = ops.convert_n_to_tensor_or_indexed_slices(xs, name="x")
-    grad_ys = _DefaultGradYs(grad_ys, ys, colocate_gradients_with_ops)
-
-    # The approach we take here is as follows: Create a list of all ops in the
-    # subgraph between the ys and xs.  Visit these ops in reverse order of ids
-    # to ensure that when we visit an op the gradients w.r.t its outputs have
-    # been collected.  Then aggregate these gradients if needed, call the op's
-    # gradient function, and add the generated gradients to the gradients for
-    # its input.
-
-    # Initialize the pending count for ops in the connected subgraph from ys
-    # to the xs.
-    to_ops = [t.op for t in ys]
-    from_ops = [t.op for t in xs]
-    pending_count, loop_state = _PendingCount(ops.get_default_graph(), to_ops,
-                                              from_ops,
-                                              colocate_gradients_with_ops)
-
-    # Iterate over the collected ops.
-    #
-    # grads: op => list of gradients received on each output endpoint of the
-    # op.  The gradients for each endpoint are initially collected as a list.
-    # When it is time to call the op's gradient function, for each endpoint we
-    # aggregate the list of received gradients into a Add() Operation if there
-    # is more than one.
-    grads = {}
-
-    # Add the initial gradients for the ys.
-    for y, grad_y in zip(ys, grad_ys):
-      _SetGrad(grads, y, grad_y)
-
-    # Initialize queue with to_ops.
-    queue = collections.deque()
-    # Add the ops in 'to_ops' into the queue.
-    to_ops_set = set()
-    for op in to_ops:
-      # 'ready' handles the case where one output gradient relies on
-      # another output's gradient.
-      # pylint: disable=protected-access
-      ready = (pending_count[op._id] == 0)
-      if ready and op._id not in to_ops_set:
-        to_ops_set.add(op._id)
-        queue.append(op)
-      # pylint: enable=protected-access
-
-    if loop_state:
-      loop_exits = loop_state.ProcessUnusedLoopExits(pending_count, to_ops_set)
-      for y in loop_exits:
-        if _IsTrainable(y):
-          _SetGrad(grads, y, loop_state.ZerosLikeForExit(y))
-          queue.append(y.op)
-
-    # The set of 'from_ops'.
-    stop_ops = _StopOps(from_ops, pending_count)
-    while queue:
-      # generate gradient subgraph for op.
-      op = queue.popleft()
-      with _maybe_colocate_with(op, colocate_gradients_with_ops):
-        if loop_state:
-          loop_state.EnterGradWhileContext(op, before=True)
-        out_grads = _AggregatedGrads(grads, op, loop_state, aggregation_method)
-        if loop_state:
-          loop_state.ExitGradWhileContext(op, before=True)
-
-        grad_fn = None
-        # pylint: disable=protected-access
-        is_func_call = ops.get_default_graph()._is_function(op.type)
-        has_out_grads = any(isinstance(g, ops.Tensor) or g for g in out_grads)
-        if has_out_grads and (op._id not in stop_ops):
-          if is_func_call:
-            grad_fn = ops.get_default_graph()._get_function(
-                op.type).python_grad_func
-            # pylint: enable=protected-access
-          else:
-            # A grad_fn must be defined, either as a function or as None
-            # for ops that do not have gradients.
-            try:
-              grad_fn = ops.get_gradient_function(op)
-            except LookupError:
-              raise LookupError(
-                  "No gradient defined for operation '%s' (op type: %s)" %
-                  (op.name, op.type))
-        if loop_state:
-          loop_state.EnterGradWhileContext(op, before=False)
-        if (grad_fn or is_func_call) and has_out_grads:
-          # NOTE: If _AggregatedGrads didn't compute a value for the i'th
-          # output, it means that the cost does not depend on output[i],
-          # therefore dC/doutput[i] is 0.
-          for i, out_grad in enumerate(out_grads):
-            if (not isinstance(out_grad, ops.Tensor) and
-                not out_grad) and _IsTrainable(op.outputs[i]):
-              # Only floating-point outputs get a zero gradient. Gradient
-              # functions should ignore the gradient for other outputs.
-              if loop_state:
-                out_grads[i] = loop_state.ZerosLike(op, i)
-              else:
-                out_grads[i] = control_flow_ops.ZerosLikeOutsideLoop(op, i)
-          with ops.name_scope(op.name + "_grad"):
-            # pylint: disable=protected-access
-            with ops.get_default_graph()._original_op(op):
-              # pylint: enable=protected-access
-              if grad_fn:
-                # If grad_fn was found, do not use SymbolicGradient even for
-                # functions.
-                in_grads = grad_fn(op, *out_grads)
-              else:
-                # For function call ops, we add a 'SymbolicGradient'
-                # node to the graph to compute gradients.
-                in_grads = _SymGrad(op, out_grads)
-              in_grads = _AsList(in_grads)
-              _VerifyGeneratedGradients(in_grads, op)
-              if gate_gradients and len(
-                  [x for x in in_grads if x is not None]) > 1:
-                in_grads = control_flow_ops.tuple(in_grads)
-          _LogOpGradients(op, out_grads, in_grads)
-        else:
-          # If no grad_fn is defined or none of out_grads is available,
-          # just propagates a list of None backwards.
-          in_grads = [None] * len(op.inputs)
-        for t_in, in_grad in zip(op.inputs, in_grads):
-          if in_grad is not None:
-            if isinstance(in_grad, ops.Tensor):
-              in_grad.set_shape(t_in.get_shape())
-            _SetGrad(grads, t_in, in_grad)
-        if loop_state:
-          loop_state.ExitGradWhileContext(op, before=False)
-
-      # Update pending count for the inputs of op and enqueue ready ops.
-      _UpdatePendingAndEnqueueReady(grads, op, queue, pending_count, loop_state)
-
-  if loop_state:
-    loop_state.PostProcessing()
-  return [_GetGrad(grads, x) for x in xs]
-
-
-def _HasAnyNotNoneGrads(grads, op):
-  """Return true iff op has real gradient."""
-  out_grads = _GetGrads(grads, op)
-  for out_grad in out_grads:
-    if isinstance(out_grad, (ops.Tensor, ops.IndexedSlices)):
-      return True
-    if out_grad and isinstance(out_grad, collections.Sequence):
-      if any([g is not None for g in out_grad]):
-        return True
-  return False
-
-
-def _UpdatePendingAndEnqueueReady(grads, op, queue, pending_count, loop_state):
-  """Update pending count for the inputs of op and enqueue ready ops."""
-  for x in op.inputs:
-    # pylint: disable=protected-access
-    pending_count[x.op._id] -= 1
-    ready = (pending_count[x.op._id] == 0)
-    if loop_state and not ready:
-      ready = (pending_count[x.op._id] > 0 and
-               control_flow_ops.IsLoopSwitch(x.op))
-    # pylint: enable=protected-access
-    if ready:
-      if control_flow_ops.IsLoopExit(x.op):
-        # if x is an exit without real gradient, defer processing them.
-        grad_state = loop_state.GetGradState(x.op, before=False)
-        grad_state.deferred_exits.append(x)
-        grad_state.pending_exits_count -= 1
-        if grad_state.pending_exits_count == 0:
-          # We now have all the exits so process them.
-          has_real_grad = False
-          for y in grad_state.deferred_exits:
-            if _HasAnyNotNoneGrads(grads, y.op):
-              has_real_grad = True
-              queue.append(y.op)
-            else:
-              grad_state.unused_exits.append(y)
-          if has_real_grad:
-            # For an unused exit, if it has floating-point outputs, backprop
-            # a zero gradient. Otherwise, just ignore it.
-            for y in grad_state.unused_exits:
-              if _IsTrainable(y):
-                _SetGrad(grads, y, loop_state.ZerosLikeForExit(y))
-              queue.append(y.op)
-          else:
-            # All exits are "unused" so use None as gradient.
-            for y in grad_state.unused_exits:
-              queue.append(y.op)
-      else:
-        queue.append(x.op)
-
-
-def _SetGrad(grads, t, grad):
-  """Sets gradient "grad" in "grads" for tensor "t"."""
-  op = t.op
-  op_grads = grads.get(op)
-  if not op_grads:
-    op_grads = [[] for _ in xrange(len(op.outputs))]
-    grads[op] = op_grads
-  t_grads = op_grads[t.value_index]
-  if isinstance(t_grads, list):
-    t_grads.append(grad)
-  else:
-    assert control_flow_ops.IsLoopSwitch(op)
-    op_grads[t.value_index] = grad
-
-
-def _GetGrad(grads, t):
-  """Gets gradient for tensor "t"."""
-  op = t.op
-  op_grads = grads.get(op)
-  if not op_grads:
-    return None
-  t_grad = op_grads[t.value_index]
-  assert not isinstance(t_grad, list), (
-      "gradients list should have been aggregated by now.")
-  return t_grad
-
-
-def _GetGrads(grads, op):
-  """Gets all gradients for op."""
-  if op in grads:
-    return grads[op]
-  else:
-    return [[] for _ in xrange(len(op.outputs))]
-
-
-def _HandleNestedIndexedSlices(grad):
-  assert isinstance(grad, ops.IndexedSlices)
-  if isinstance(grad.values, ops.Tensor):
-    return grad
-  else:
-    assert isinstance(grad.values, ops.IndexedSlices)
-    g = _HandleNestedIndexedSlices(grad.values)
-    return ops.IndexedSlices(g.values,
-                             array_ops.gather(grad.indices, g.indices),
-                             g.dense_shape)
-
-
-def _AccumulatorShape(inputs):
-  shape = tensor_shape.unknown_shape()
-  for i in inputs:
-    if isinstance(i, ops.Tensor):
-      shape = shape.merge_with(i.get_shape())
-  return shape
-
-
-def _LogOpGradients(op, out_grads, in_grads):
-  """Log the in and out grads of an op."""
-  logging.vlog(1, "Gradient for '" + op.name + "'")
-
-  def _FilterGrad(x):
-    if x is None:
-      return False
-    if isinstance(x, (list, tuple)):
-      return bool(x)
-    else:
-      return True
-
-  logging.vlog(1, "  in  --> %s",
-               ", ".join([x.name for x in out_grads if _FilterGrad(x)]))
-  logging.vlog(1, "  out --> %s",
-               ", ".join([x.name for x in in_grads if _FilterGrad(x)]))
-
-
-def _MultiDeviceAddN(tensor_list):
-  """Adds tensors from potentially multiple devices."""
-  # Basic function structure comes from control_flow_ops.group().
-  # Sort tensors according to their devices.
-  tensors_on_device = collections.defaultdict(lambda: [])
-  for tensor in tensor_list:
-    tensors_on_device[tensor.device].append(tensor)
-
-  # For each device, add the tensors on that device first.
-  # Then gather the partial sums from multiple devices.
-  # TODO(sjhwang): Create hierarchical aggregation tree as pbar's suggestion.
-  # E.g., aggregate per GPU, then per task, and so on.
-  summands = []
-
-  def DeviceKey(dev):
-    return "" if dev is None else dev
-
-  for dev in sorted(six.iterkeys(tensors_on_device), key=DeviceKey):
-    tensors = tensors_on_device[dev]
-    with ops.colocate_with(tensors[0].op, ignore_existing=True):
-      summands.append(math_ops.add_n(tensors))
-
-  return math_ops.add_n(summands)
-
-
-class AggregationMethod(object):
-  """A class listing aggregation methods used to combine gradients.
-
-  Computing partial derivatives can require aggregating gradient
-  contributions. This class lists the various methods that can
-  be used to combine gradients in the graph:
-
-  *  `ADD_N`: All of the gradient terms are summed as part of one
-     operation using the "AddN" op. It has the property that all
-     gradients must be ready before any aggregation is performed.
-  *  `DEFAULT`: The system-chosen default aggregation method.
-  """
-  ADD_N = 0
-  DEFAULT = ADD_N
-  # The following are experimental and may not be supported in future releases.
-  EXPERIMENTAL_TREE = 1
-  EXPERIMENTAL_ACCUMULATE_N = 2
-
-
-def _AggregatedGrads(grads, op, loop_state, aggregation_method=None):
-  """Get the aggregated gradients for op.
-
-  Args:
-    grads: The map of memoized gradients.
-    op: The op to get gradients for.
-    loop_state: An object for maintaining the state of the while loops in the
-                graph. It is of type ControlFlowState. None if the graph
-                contains no while loops.
-    aggregation_method: Specifies the method used to combine gradient terms.
-      Accepted values are constants defined in the class `AggregationMethod`.
-
-  Returns:
-    A list of gradients, one per each output of `op`. If the gradients
-      for a particular output is a list, this function aggregates it
-      before returning.
-
-  Raises:
-    TypeError: if the incoming grads are not Tensors or IndexedSlices.
-    ValueError: if the arguments are invalid.
-
-  """
-  if aggregation_method is None:
-    aggregation_method = AggregationMethod.DEFAULT
-  if aggregation_method not in [
-      AggregationMethod.ADD_N, AggregationMethod.EXPERIMENTAL_TREE,
-      AggregationMethod.EXPERIMENTAL_ACCUMULATE_N
-  ]:
-    raise ValueError("Invalid aggregation_method specified %s." %
-                     aggregation_method)
-  out_grads = _GetGrads(grads, op)
-  for i, out_grad in enumerate(out_grads):
-    if loop_state:
-      if isinstance(out_grad, (ops.Tensor, ops.IndexedSlices)):
-        assert control_flow_ops.IsLoopSwitch(op)
-        continue
-    # Grads have to be Tensors or IndexedSlices
-    if (isinstance(out_grad, collections.Sequence) and not all([
-        isinstance(g, (ops.Tensor, ops.IndexedSlices)) for g in out_grad
-        if g is not None
-    ])):
-      raise TypeError("gradients have to be either all Tensors "
-                      "or all IndexedSlices")
-    # Aggregate multiple gradients, and convert [] to None.
-    if out_grad:
-      if len(out_grad) < 2:
-        used = "nop"
-        out_grads[i] = out_grad[0]
-      elif all([isinstance(g, ops.Tensor) for g in out_grad if g is not None]):
-        tensor_shape = _AccumulatorShape(out_grad)
-        if (aggregation_method == AggregationMethod.EXPERIMENTAL_ACCUMULATE_N
-            and len(out_grad) > 2 and tensor_shape.is_fully_defined()):
-          # The benefit of using AccumulateN is that its inputs can be combined
-          # in any order and this can allow the expression to be evaluated with
-          # a smaller memory footprint.  When used with gpu_allocator_retry,
-          # it is possible to compute a sum of terms which are much larger than
-          # total GPU memory.
-          # AccumulateN can currently only be used if we know the shape for
-          # an accumulator variable.  If this is not known, or if we only have
-          # 2 grads then we fall through to the "tree" case below.
-          used = "accumulate_n"
-          out_grads[i] = math_ops.accumulate_n(out_grad)
-        elif aggregation_method in [
-            AggregationMethod.EXPERIMENTAL_TREE,
-            AggregationMethod.EXPERIMENTAL_ACCUMULATE_N
-        ]:
-          # Aggregate all gradients by doing pairwise sums: this may
-          # reduce performance, but it can improve memory because the
-          # gradients can be released earlier.
-          #
-          # TODO(vrv): Consider replacing this with a version of
-          # tf.AddN() that eagerly frees its inputs as soon as they are
-          # ready, so the order of this tree does not become a problem.
-          used = "tree"
-          with ops.name_scope(op.name + "_gradient_sum"):
-            running_sum = out_grad[0]
-            for grad in out_grad[1:]:
-              running_sum = math_ops.add_n([running_sum, grad])
-            out_grads[i] = running_sum
-        else:
-          used = "add_n"
-          out_grads[i] = _MultiDeviceAddN(out_grad)
-        logging.vlog(2, "  _AggregatedGrads %d x %s using %s",
-                     len(out_grad), tensor_shape, used)
-      else:
-        out_grad = math_ops._as_indexed_slices_list(
-            [g for g in out_grad if g is not None])
-        out_grad = [_HandleNestedIndexedSlices(x) for x in out_grad]
-        # Form IndexedSlices out of the concatenated values and
-        # indices.
-        out_grads[i] = ops.IndexedSlices(
-            array_ops.concat(0, [x.values for x in out_grad]),
-            array_ops.concat(0, [x.indices for x in out_grad]),
-            out_grad[0].dense_shape)
-    else:
-      out_grads[i] = []
-  return out_grads
-
-
-# TODO(vrv): Make this available when we want to make it public.
-def _hessian_vector_product(ys, xs, v):
-  """Multiply the Hessian of `ys` wrt `xs` by `v`.
-
-  This is an efficient construction that uses a backprop-like approach
-  to compute the product between the Hessian and another vector. The
-  Hessian is usually too large to be explicitly computed or even
-  represented, but this method allows us to at least multiply by it
-  for the same big-O cost as backprop.
-
-  Implicit Hessian-vector products are the main practical, scalable way
-  of using second derivatives with neural networks. They allow us to
-  do things like construct Krylov subspaces and approximate conjugate
-  gradient descent.
-
-  Example: if `y` = 1/2 `x`^T A `x`, then `hessian_vector_product(y,
-  x, v)` will return an expression that evaluates to the same values
-  as (A + A.T) `v`.
-
-  Args:
-    ys: A scalar value, or a tensor or list of tensors to be summed to
-        yield a scalar.
-    xs: A list of tensors that we should construct the Hessian over.
-    v: A list of tensors, with the same shapes as xs, that we want to
-       multiply by the Hessian.
-
-  Returns:
-    A list of tensors (or if the list would be length 1, a single tensor)
-    containing the product between the Hessian and `v`.
-
-  Raises:
-    ValueError: `xs` and `v` have different length.
-
-  """
-
-  # Validate the input
-  length = len(xs)
-  if len(v) != length:
-    raise ValueError("xs and v must have the same length.")
-
-  # First backprop
-  grads = gradients(ys, xs)
-
-  assert len(grads) == length
-  elemwise_products = [
-      math_ops.mul(grad_elem, array_ops.stop_gradient(v_elem))
-      for grad_elem, v_elem in zip(grads, v) if grad_elem is not None
-  ]
-
-  # Second backprop
-  return gradients(elemwise_products, xs)
-
-
-def hessians(ys, xs, name="hessians", colocate_gradients_with_ops=False, 
-            gate_gradients=False, aggregation_method=None):
-  """Constructs the Hessian of sum of `ys` with respect to `x` in `xs`.
-
-  `hessians()` adds ops to the graph to output the Hessian matrix of `ys` 
-  with respect to `xs`.  It returns a list of `Tensor` of length `len(xs)` 
-  where each tensor is the Hessian of `sum(ys)`. This function currently
-  only supports evaluating the Hessian with respect to (a list of) one-
-  dimensional tensors.
-
-  The Hessian is a matrix of second-order partial derivatives of a scalar
-  tensor (see https://en.wikipedia.org/wiki/Hessian_matrix for more details).
-
-  Args:
-    ys: A `Tensor` or list of tensors to be differentiated.
-    xs: A `Tensor` or list of tensors to be used for differentiation.
-    name: Optional name to use for grouping all the gradient ops together.
-      defaults to 'hessians'.
-    colocate_gradients_with_ops: See `gradients()` documentation for details.
-    gate_gradients: See `gradients()` documentation for details.
-    aggregation_method: See `gradients()` documentation for details.
-
-  Returns:
-    A list of Hessian matrices of `sum(y)` for each `x` in `xs`.
-
-  Raises:
-    LookupError: if one of the operations between `xs` and `ys` does not
-      have a registered gradient function.
-    ValueError: if the arguments are invalid or not supported. Currently,
-      this function only supports one-dimensional `x` in `xs`.
-  """
-  xs = _AsList(xs)
-  kwargs = {
-      'colocate_gradients_with_ops': colocate_gradients_with_ops,
-      'gate_gradients': gate_gradients,
-      'aggregation_method': aggregation_method
-    }
-  # Compute a hessian matrix for each x in xs
-  hessians = []
-  for i, x in enumerate(xs):
-    # Check dimensions
-    ndims = x.get_shape().ndims
-    if ndims is None:
-      raise ValueError('Cannot compute Hessian because the dimensionality of '
-                       'element number %d of `xs` cannot be determined' % i)
-    elif ndims != 1:
-      raise ValueError('Computing hessians is currently only supported for '
-                       'one-dimensional tensors. Element number %d of `xs` has '
-                       '%d dimensions.' % (i, ndims))
-    with ops.name_scope(name + '_first_derivative'):
-      # Compute the partial derivatives of the input with respect to all 
-      # elements of `x`
-      _gradients = gradients(ys, x, **kwargs)[0]
-      # Unpack the gradients into a list so we can take derivatives with 
-      # respect to each element
-      _gradients = array_ops.unpack(_gradients)
-    with ops.name_scope(name + '_second_derivative'):
-      # Compute the partial derivatives with respect to each element of the list
-      _hess = [gradients(_gradient, x, **kwargs)[0] for _gradient in _gradients]
-      # Pack the list into a matrix and add to the list of hessians
-      hessians.append(array_ops.pack(_hess, name=name))
-  return hessians
-=======
 # pylint: disable=unused-import
 from tensorflow.python.ops.gradients_impl import AggregationMethod
 from tensorflow.python.ops.gradients_impl import gradients
+from tensorflow.python.ops.gradients_impl import hessians
 # pylint: enable=unused-import
 from tensorflow.python.util.all_util import remove_undocumented
 
@@ -905,6 +29,6 @@
     # TODO(drpng): find a good place to reference this.
     "AggregationMethod",
     "gradients",  # tf.gradients.gradients.
+    "hessians",  # tf.gradients.hessians
 ]
-remove_undocumented(__name__, _allowed_symbols)
->>>>>>> 5904c0e5
+remove_undocumented(__name__, _allowed_symbols)