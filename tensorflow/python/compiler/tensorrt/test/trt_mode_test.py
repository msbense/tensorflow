# Copyright 2020 The TensorFlow Authors. All Rights Reserved.
#
# Licensed under the Apache License, Version 2.0 (the "License");
# you may not use this file except in compliance with the License.
# You may obtain a copy of the License at
#
#     http://www.apache.org/licenses/LICENSE-2.0
#
# Unless required by applicable law or agreed to in writing, software
# distributed under the License is distributed on an "AS IS" BASIS,
# WITHOUT WARRANTIES OR CONDITIONS OF ANY KIND, either express or implied.
# See the License for the specific language governing permissions and
# limitations under the License.
# ==============================================================================
"""Model script to test TF-TensorRT integration."""

from __future__ import absolute_import
from __future__ import division
from __future__ import print_function

<<<<<<< HEAD
from unittest import skip
=======
from unittest import skip  # pylint: disable=g-importing-member
>>>>>>> c6f7b48a

from tensorflow.python.compiler.tensorrt.test import tf_trt_integration_test_base as trt_test
from tensorflow.python.framework import dtypes
from tensorflow.python.ops import array_ops
from tensorflow.python.ops import math_ops
from tensorflow.python.platform import test


@skip("TrtModeTestBase defines a common base class for other tests")
class TrtModeTestBase(trt_test.TfTrtIntegrationTestBase):
  """Test squeeze on batch dim and some unary operations in TF-TRT."""

  def GraphFn(self, x1):
    q = math_ops.abs(x1)
    q = q + 1.0
    q = q * 3.0
    q = array_ops.squeeze(q, 0)
    q = math_ops.abs(q)
    q = q + 5.0
    return array_ops.identity(q, name="output_0")

  def GetParams(self):
<<<<<<< HEAD
    """ Get input parameters.

    The input has 1 as a first dimension, which is removed by the squeeze
=======
    """The input has 1 as a first dimension, which is removed by the squeeze.

>>>>>>> c6f7b48a
    op in the graph.

    In explicit batch mode, TensorRT can convert the whole graph. In this mode
    it is possible to manipulate the batch dimension using the squeeze op.

    In implicit batch mode TensorRT cannot convert the whole graph. We are not
    allowed to manipulate (squeeze) the first dimension in implicit batch mode.
    Therefore the graph will be converted using multiple segments.
    """
    return self.BuildParams(self.GraphFn, dtypes.float32, [[1, 12, 5]],
                            [[12, 5]])

  def GetConversionParams(self, run_params, implicit_batch=False):
    """Return a TrtConversionParams for test."""

    conversion_params = super(TrtModeTestBase,
                              self).GetConversionParams(run_params)
    rewriter_config = self.GetTrtRewriterConfig(
        run_params=run_params,
        conversion_params=conversion_params,
        use_implicit_batch=implicit_batch)
    return conversion_params._replace(rewriter_config_template=rewriter_config)



class ImplicitBatchTest(TrtModeTestBase):

  def GetConversionParams(self, run_params):
    """Return a TrtConversionParams for test using implicit batch mdoe."""
    return super(ImplicitBatchTest, self).GetConversionParams(run_params, True)

  def ExpectedEnginesToBuild(self, run_params):
<<<<<<< HEAD
    """Return the expected engines to build.
=======
    """Check that the expected engine is built.

    Args:
      run_params: the run parameters.

    Returns:
      the expected engines to build.
>>>>>>> c6f7b48a

    The squeeze op is not converted by TensorRT in implicit batch mode.
    Because of this we have two TRTEngineOp in the graphs: one for the
    subgraph before 'squeeze(q,0)', and another one for the rest of the ops
    after the 'squeeze(q,0)'.
    """
    return ["TRTEngineOp_0", "TRTEngineOp_1"]


class ExplicitBatchTest(TrtModeTestBase):

  def GetConversionParams(self, run_params):
<<<<<<< HEAD
    """Return a TrtConversionParams that enables explicit batch mode. """
    return super(ExplicitBatchTest, self).GetConversionParams(run_params,
                                                              False)

  def ExpectedEnginesToBuild(self, run_params):
    """Return the expected engines to build.
=======
    """Return a TrtConversionParams for test that enables explicit batch."""
    return super(ExplicitBatchTest, self).GetConversionParams(run_params, False)

  def ExpectedEnginesToBuild(self, run_params):
    """Check that the expected engine is built.

    Args:
      run_params: the run parameters.

    Returns:
      the expected engines to build.
>>>>>>> c6f7b48a

    In explicit batch mode the whole graph is converted using a single engine.
    """
    return ["TRTEngineOp_0"]


if __name__ == "__main__":
  test.main()<|MERGE_RESOLUTION|>--- conflicted
+++ resolved
@@ -18,11 +18,7 @@
 from __future__ import division
 from __future__ import print_function
 
-<<<<<<< HEAD
-from unittest import skip
-=======
 from unittest import skip  # pylint: disable=g-importing-member
->>>>>>> c6f7b48a
 
 from tensorflow.python.compiler.tensorrt.test import tf_trt_integration_test_base as trt_test
 from tensorflow.python.framework import dtypes
@@ -45,14 +41,8 @@
     return array_ops.identity(q, name="output_0")
 
   def GetParams(self):
-<<<<<<< HEAD
-    """ Get input parameters.
-
-    The input has 1 as a first dimension, which is removed by the squeeze
-=======
     """The input has 1 as a first dimension, which is removed by the squeeze.
 
->>>>>>> c6f7b48a
     op in the graph.
 
     In explicit batch mode, TensorRT can convert the whole graph. In this mode
@@ -77,7 +67,6 @@
     return conversion_params._replace(rewriter_config_template=rewriter_config)
 
 
-
 class ImplicitBatchTest(TrtModeTestBase):
 
   def GetConversionParams(self, run_params):
@@ -85,9 +74,6 @@
     return super(ImplicitBatchTest, self).GetConversionParams(run_params, True)
 
   def ExpectedEnginesToBuild(self, run_params):
-<<<<<<< HEAD
-    """Return the expected engines to build.
-=======
     """Check that the expected engine is built.
 
     Args:
@@ -95,7 +81,6 @@
 
     Returns:
       the expected engines to build.
->>>>>>> c6f7b48a
 
     The squeeze op is not converted by TensorRT in implicit batch mode.
     Because of this we have two TRTEngineOp in the graphs: one for the
@@ -108,14 +93,6 @@
 class ExplicitBatchTest(TrtModeTestBase):
 
   def GetConversionParams(self, run_params):
-<<<<<<< HEAD
-    """Return a TrtConversionParams that enables explicit batch mode. """
-    return super(ExplicitBatchTest, self).GetConversionParams(run_params,
-                                                              False)
-
-  def ExpectedEnginesToBuild(self, run_params):
-    """Return the expected engines to build.
-=======
     """Return a TrtConversionParams for test that enables explicit batch."""
     return super(ExplicitBatchTest, self).GetConversionParams(run_params, False)
 
@@ -127,7 +104,6 @@
 
     Returns:
       the expected engines to build.
->>>>>>> c6f7b48a
 
     In explicit batch mode the whole graph is converted using a single engine.
     """
